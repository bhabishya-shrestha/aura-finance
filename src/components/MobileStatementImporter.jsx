import React, { useState, useCallback, useEffect } from "react";
import {
  Upload,
  FileText,
  Image,
  AlertCircle,
  CheckCircle,
  X,
  Settings,
  Calendar,
} from "lucide-react";
import { parseStatement } from "../utils/statementParser";
import geminiService from "../services/geminiService";
import useStore from "../store";
import MobileAccountAssignmentModal from "./MobileAccountAssignmentModal";

const MobileStatementImporter = ({ isOpen, onClose, onImportComplete }) => {
  const { addTransactions, addNotification } = useStore();
  const [currentStep, setCurrentStep] = useState(1);
  const [isProcessing, setIsProcessing] = useState(false);
  const [error, setError] = useState("");
  const [processingStep, setProcessingStep] = useState("");
  const [processingSummary, setProcessingSummary] = useState(null);
  const [parsedTransactions, setParsedTransactions] = useState([]);
  const [showImportOptions, setShowImportOptions] = useState(false);
  const [importOptions, setImportOptions] = useState({
    userSpecifiedYear: null,
    statementStartDate: null,
    statementEndDate: null,
    allowFutureDates: false,
    autoDetectYear: true,
  });
  const [progressAnimationId, setProgressAnimationId] = useState(null);
  const [displayProgress, setDisplayProgress] = useState(0);
  const [showAccountAssignment, setShowAccountAssignment] = useState(false);
  const [transactionsForAssignment, setTransactionsForAssignment] = useState(
    []
  );

  // Smooth progress animation system
  const animateProgress = useCallback(
    (targetProgress, duration = 1200) => {
      if (progressAnimationId) {
        cancelAnimationFrame(progressAnimationId);
      }

      const startProgress = displayProgress;
      const startTime = performance.now();

      const animate = currentTime => {
        const elapsed = currentTime - startTime;
        const progress = Math.min(elapsed / duration, 1);
        const easeOutCubic = 1 - Math.pow(1 - progress, 3);
        const currentDisplayProgress =
          startProgress + (targetProgress - startProgress) * easeOutCubic;

        setDisplayProgress(currentDisplayProgress);

        if (progress < 1) {
          const animationId = requestAnimationFrame(animate);
          setProgressAnimationId(animationId);
        } else {
          setProgressAnimationId(null);
        }
      };

      const animationId = requestAnimationFrame(animate);
      setProgressAnimationId(animationId);
    },
    [displayProgress, progressAnimationId]
  );

  const updateProgress = useCallback(
    (progress, step = "") => {
      setProcessingStep(step);
      setTimeout(() => {
        animateProgress(progress);
      }, 100);
    },
    [animateProgress]
  );

  // Enhanced file validation
  const validateFile = file => {
    if (!file) {
      throw new Error("Please select a file to import.");
    }

    const maxSize = 10 * 1024 * 1024; // 10MB
    if (file.size > maxSize) {
      throw new Error("File size must be less than 10MB.");
    }

    const allowedTypes = [
      "text/csv",
      "application/pdf",
      "image/jpeg",
      "image/png",
      "image/gif",
      "image/webp",
    ];

    if (
      !allowedTypes.includes(file.type) &&
      !file.name.toLowerCase().endsWith(".csv")
    ) {
      throw new Error(
        "Please select a valid file type: CSV, PDF, or image files (JPEG, PNG, GIF, WebP)."
      );
    }
  };

  // Apply import options to transactions
  const applyImportOptionsToTransactions = useCallback(
    transactions => {
      return transactions
        .map(transaction => {
          let updatedTransaction = { ...transaction };

          if (importOptions.userSpecifiedYear && transaction.date) {
            const currentDate = new Date(transaction.date);
            const updatedDate = new Date(
              importOptions.userSpecifiedYear,
              currentDate.getMonth(),
              currentDate.getDate()
            );
            updatedTransaction.date = updatedDate;
          }

          if (
            importOptions.statementStartDate ||
            importOptions.statementEndDate
          ) {
            const transactionDate = new Date(updatedTransaction.date);
            const startDate = importOptions.statementStartDate
              ? new Date(importOptions.statementStartDate)
              : null;
            const endDate = importOptions.statementEndDate
              ? new Date(importOptions.statementEndDate)
              : null;

            if (startDate && transactionDate < startDate) {
              return null;
            }
            if (endDate && transactionDate > endDate) {
              return null;
            }
          }

          if (!importOptions.allowFutureDates && transaction.date) {
            const transactionDate = new Date(transaction.date);
            const now = new Date();
            if (transactionDate > now) {
              return null;
            }
          }

          return updatedTransaction;
        })
        .filter(Boolean);
    },
    [importOptions]
  );

  // Enhanced file processing with better progress tracking
  const processFile = useCallback(
    async file => {
      setIsProcessing(true);
      setError("");
      setProcessingStep("");
      setProcessingSummary(null);
      setParsedTransactions([]);

      try {
        validateFile(file);
        updateProgress(5, "Validating file...");

        let transactions = [];
        let summary = null;

        if (file.type === "text/csv" || file.name.endsWith(".csv")) {
          updateProgress(15, "Parsing CSV file...");

          const parsingOptions = {
            userSpecifiedYear: importOptions.userSpecifiedYear,
            statementStartDate: importOptions.statementStartDate,
            statementEndDate: importOptions.statementEndDate,
            allowFutureDates: importOptions.allowFutureDates,
          };

          transactions = await parseStatement(file, parsingOptions);
          updateProgress(45, "Processing transactions...");

          transactions = applyImportOptionsToTransactions(transactions);
          updateProgress(65, "Validating transaction data...");

          summary = {
            documentType: "CSV File",
            source: file.name,
            confidence: "high",
            quality: "excellent",
            transactionCount: transactions.length,
            dateRange:
              transactions.length > 0
                ? {
                    start: new Date(
                      Math.min(...transactions.map(t => new Date(t.date)))
                    ),
                    end: new Date(
                      Math.max(...transactions.map(t => new Date(t.date)))
                    ),
                  }
                : null,
          };
        } else if (
          file.type === "application/pdf" ||
          file.name.endsWith(".pdf") ||
          file.type.startsWith("image/")
        ) {
          updateProgress(15, "Uploading document...");
          updateProgress(30, "Analyzing document with AI...");

          const result = await geminiService.analyzeImage(file);
          updateProgress(55, "Processing AI results...");

          if (result.transactions && result.transactions.length > 0) {
            transactions = geminiService.convertToTransactions(result);
            updateProgress(70, "Validating transaction data...");

            transactions = applyImportOptionsToTransactions(transactions);

            summary = geminiService.getProcessingSummary(result);
          } else {
            throw new Error(
              "No transactions found in the document. Please try a clearer document or different file."
            );
          }
        } else {
          throw new Error("Unsupported file type.");
        }

        updateProgress(80, "Preparing results...");

        if (transactions.length === 0) {
          setError("No transactions found in the file.");
          setIsProcessing(false);
          setProcessingStep("");
          return;
        }

        setParsedTransactions(transactions);
        setProcessingSummary(summary);

        updateProgress(95, "Finalizing analysis...");

        setTimeout(() => {
          updateProgress(100, "Analysis complete!");
          setTimeout(() => {
            setIsProcessing(false);
            setCurrentStep(3); // Move to review step
          }, 800);
        }, 500);
      } catch (error) {
        setError(
          error.message || "An error occurred while processing the file."
        );
        setProcessingStep("");
        setParsedTransactions([]);
        setProcessingSummary(null);
      } finally {
        setIsProcessing(false);
      }
    },
    [importOptions, applyImportOptionsToTransactions, updateProgress]
  );

  const handleFileSelect = useCallback(
    event => {
      const file = event.target.files[0];
      if (file && !isProcessing) {
        event.target.value = "";
        setCurrentStep(2); // Move to processing step
        processFile(file);
      }
    },
    [processFile, isProcessing]
  );

  const handleImportSelected = async () => {
    try {
      const selectedTransactions = parsedTransactions.filter(t => t.selected);

      if (selectedTransactions.length === 0) {
        throw new Error("Please select at least one transaction to import.");
      }

      // Show account assignment modal instead of importing directly
      setTransactionsForAssignment(selectedTransactions);
      setShowAccountAssignment(true);
    } catch (error) {
      setError(
        error.message || "An error occurred while importing transactions."
      );
    }
  };

  const handleImportAll = async () => {
    try {
      if (parsedTransactions.length === 0) {
        throw new Error("No transactions to import.");
      }

      // Show account assignment modal instead of importing directly
      setTransactionsForAssignment(parsedTransactions);
      setShowAccountAssignment(true);
    } catch (error) {
      setError(
        error.message || "An error occurred while importing transactions."
      );
    }
  };

  const handleImportComplete = async transactions => {
    try {
      await addTransactions(transactions);

      // Add success notification
      addNotification({
        title: "Import Successful",
        message: `Successfully imported ${transactions.length} transactions from your statement.`,
        type: "success",
        action: () => {
          // Could navigate to transactions page
          onClose();
        },
      });

      onImportComplete(transactions);
      onClose();
    } catch (error) {
      setError("Failed to import transactions. Please try again.");

      // Add error notification
      addNotification({
        title: "Import Failed",
        message:
          "There was an error importing your transactions. Please try again.",
        type: "error",
      });
    }
  };

<<<<<<< HEAD
  const handleAccountAssignmentComplete = assignedTransactions => {
    // Call the original handleImportComplete with the assigned transactions
    handleImportComplete(assignedTransactions);
    setShowAccountAssignment(false);
    setTransactionsForAssignment([]);
  };

  const handleAccountAssignmentClose = () => {
    setShowAccountAssignment(false);
    setTransactionsForAssignment([]);
  };

=======
>>>>>>> 31d39632
  const resetState = useCallback(() => {
    if (progressAnimationId) {
      cancelAnimationFrame(progressAnimationId);
      setProgressAnimationId(null);
    }

    setIsProcessing(false);
    setError("");
    setProcessingStep("");
    setProcessingSummary(null);
    setParsedTransactions([]);
    setShowImportOptions(false);
    setCurrentStep(1);
    setDisplayProgress(0);
    setImportOptions({
      userSpecifiedYear: null,
      statementStartDate: null,
      statementEndDate: null,
      allowFutureDates: false,
      autoDetectYear: true,
    });
  }, [progressAnimationId]);

  useEffect(() => {
    if (!isOpen) {
      resetState();
    }
  }, [isOpen, resetState]);

  useEffect(() => {
    return () => {
      if (progressAnimationId) {
        cancelAnimationFrame(progressAnimationId);
      }
    };
  }, [progressAnimationId]);

  const toggleTransactionSelection = index => {
    const updatedTransactions = [...parsedTransactions];
    updatedTransactions[index].selected = !updatedTransactions[index].selected;
    setParsedTransactions(updatedTransactions);
  };

  const toggleAllTransactions = () => {
    const allSelected = parsedTransactions.every(t => t.selected);
    const updatedTransactions = parsedTransactions.map(t => ({
      ...t,
      selected: !allSelected,
    }));
    setParsedTransactions(updatedTransactions);
  };

  const formatCurrency = amount => {
    return new Intl.NumberFormat("en-US", {
      style: "currency",
      currency: "USD",
    }).format(amount);
  };

  const formatDate = date => {
    return new Date(date).toLocaleDateString("en-US", {
      year: "numeric",
      month: "short",
      day: "numeric",
    });
  };

  if (!isOpen) {
    return null;
  }

  const renderStep1 = () => (
    <div className="space-y-6">
      {/* Header */}
      <div className="text-center">
        <div className="w-16 h-16 bg-blue-100 dark:bg-blue-900/20 rounded-full flex items-center justify-center mx-auto mb-4">
          <Upload className="w-8 h-8 text-blue-600 dark:text-blue-400" />
        </div>
        <h2 className="text-2xl font-bold text-gray-900 dark:text-white mb-2">
          Import Statement
        </h2>
        <p className="text-gray-600 dark:text-gray-400">
          Upload your bank or credit card statement
        </p>
      </div>

      {/* Import Options */}
      <div className="space-y-4">
        <div className="flex items-center justify-between">
          <h3 className="text-lg font-medium text-gray-900 dark:text-white">
            Import Options
          </h3>
          <button
            onClick={() => setShowImportOptions(!showImportOptions)}
            className="flex items-center gap-2 text-sm font-medium text-gray-700 dark:text-gray-300 hover:text-blue-600 dark:hover:text-blue-400 transition-colors"
          >
            <Settings className="w-4 h-4" />
            {showImportOptions ? "Hide" : "Show"}
          </button>
        </div>

        {showImportOptions && (
          <div className="space-y-4 p-4 bg-gray-50 dark:bg-gray-700/50 rounded-xl">
            {/* Year Specification */}
            <div>
              <label className="block text-sm font-medium text-gray-700 dark:text-gray-300 mb-2">
                <Calendar className="w-4 h-4 inline mr-1" />
                Year for Ambiguous Dates
              </label>
              <div className="flex items-center gap-2">
                <input
                  type="number"
                  min="2000"
                  max="2030"
                  value={importOptions.userSpecifiedYear || ""}
                  onChange={e =>
                    setImportOptions(prev => ({
                      ...prev,
                      userSpecifiedYear: e.target.value
                        ? parseInt(e.target.value)
                        : null,
                    }))
                  }
                  placeholder="e.g., 2024"
                  className="flex-1 px-3 py-2 border border-gray-300 dark:border-gray-600 rounded-lg bg-white dark:bg-gray-800 text-gray-900 dark:text-white focus:ring-2 focus:ring-blue-500 focus:border-transparent"
                />
                <button
                  onClick={() =>
                    setImportOptions(prev => ({
                      ...prev,
                      userSpecifiedYear: new Date().getFullYear(),
                    }))
                  }
                  className="px-3 py-2 text-sm bg-blue-100 dark:bg-blue-900/20 text-blue-600 dark:text-blue-400 rounded-lg hover:bg-blue-200 dark:hover:bg-blue-900/40 transition-colors"
                >
                  Current
                </button>
              </div>
            </div>

            {/* Allow Future Dates */}
            <div className="flex items-center gap-3">
              <input
                type="checkbox"
                id="allowFutureDates"
                checked={importOptions.allowFutureDates}
                onChange={e =>
                  setImportOptions(prev => ({
                    ...prev,
                    allowFutureDates: e.target.checked,
                  }))
                }
                className="w-4 h-4 text-blue-600 bg-gray-100 border-gray-300 rounded focus:ring-blue-500 dark:focus:ring-blue-600 dark:ring-offset-gray-800 focus:ring-2 dark:bg-gray-700 dark:border-gray-600"
              />
              <label
                htmlFor="allowFutureDates"
                className="text-sm text-gray-700 dark:text-gray-300"
              >
                Allow future dates
              </label>
            </div>
          </div>
        )}
      </div>

      {/* File Upload Area */}
      <div className="border-2 border-dashed border-gray-300 dark:border-gray-600 rounded-xl p-6 text-center hover:border-blue-400 dark:hover:border-blue-500 transition-colors">
        <div className="space-y-4">
          <div className="flex justify-center">
            <div className="w-16 h-16 bg-blue-100 dark:bg-blue-900/20 rounded-full flex items-center justify-center">
              <Upload className="w-8 h-8 text-blue-600 dark:text-blue-400" />
            </div>
          </div>
          <div>
            <h3 className="text-lg font-medium text-gray-900 dark:text-white mb-2">
              Upload your statement
            </h3>
            <p className="text-gray-500 dark:text-gray-400 mb-4">
              Drop your file here or click to browse
            </p>
            <input
              type="file"
              accept=".csv,.pdf,.jpg,.jpeg,.png,.gif,.webp"
              onChange={handleFileSelect}
              className="hidden"
              id="file-upload"
            />
            <button
              type="button"
              onClick={() => document.getElementById("file-upload").click()}
              className="inline-flex items-center px-4 py-2 bg-blue-600 text-white rounded-lg hover:bg-blue-700 transition-colors cursor-pointer"
            >
              Choose File
            </button>
          </div>
        </div>
      </div>

      {/* Supported Formats */}
      <div className="grid grid-cols-1 gap-4">
        <div className="p-4 bg-gray-50 dark:bg-gray-700/50 rounded-lg">
          <div className="flex items-center gap-3 mb-2">
            <FileText className="w-5 h-5 text-green-600 dark:text-green-400" />
            <span className="font-medium text-gray-900 dark:text-white">
              CSV Files
            </span>
          </div>
          <p className="text-sm text-gray-500 dark:text-gray-400">
            Bank statements, credit card statements, and transaction exports
          </p>
        </div>
        <div className="p-4 bg-gray-50 dark:bg-gray-700/50 rounded-lg">
          <div className="flex items-center gap-3 mb-2">
            <FileText className="w-5 h-5 text-blue-600 dark:text-blue-400" />
            <span className="font-medium text-gray-900 dark:text-white">
              PDF Files
            </span>
          </div>
          <p className="text-sm text-gray-500 dark:text-gray-400">
            Bank statements and credit card statements in PDF format
          </p>
        </div>
        <div className="p-4 bg-gray-50 dark:bg-gray-700/50 rounded-lg">
          <div className="flex items-center gap-3 mb-2">
            <Image className="w-5 h-5 text-purple-600 dark:text-purple-400" />
            <span className="font-medium text-gray-900 dark:text-white">
              Images
            </span>
          </div>
          <p className="text-sm text-gray-500 dark:text-gray-400">
            Screenshots and photos of statements (JPEG, PNG, GIF, WebP)
          </p>
        </div>
      </div>
    </div>
  );

  const renderStep2 = () => (
    <div className="space-y-6">
      {/* Header */}
      <div className="text-center">
        <div
          className={`w-16 h-16 rounded-full flex items-center justify-center mx-auto mb-4 ${
            displayProgress >= 100
              ? "bg-green-100 dark:bg-green-900/20"
              : "bg-blue-100 dark:bg-blue-900/20 animate-pulse"
          }`}
        >
          {displayProgress >= 100 ? (
            <CheckCircle className="w-8 h-8 text-green-600 dark:text-green-400" />
          ) : (
            <div className="w-8 h-8 border-2 border-blue-600 border-t-transparent rounded-full animate-spin"></div>
          )}
        </div>
        <h2 className="text-2xl font-bold text-gray-900 dark:text-white mb-2">
          Processing Statement
        </h2>
        <p className="text-gray-600 dark:text-gray-400 mb-4">
          {displayProgress >= 100
            ? "Preparing to show results..."
            : processingStep}
        </p>
        <div className="w-full bg-gray-200 dark:bg-gray-700 rounded-full h-2 overflow-hidden">
          <div
            className={`h-2 rounded-full transition-all duration-300 ease-out relative ${
              displayProgress >= 100 ? "bg-green-600" : "bg-blue-600"
            }`}
            style={{ width: `${displayProgress}%` }}
          >
            <div className="absolute inset-0 bg-gradient-to-r from-transparent via-white/20 to-transparent animate-pulse"></div>
          </div>
        </div>
        <p className="text-sm text-gray-500 dark:text-gray-400 mt-2">
          {Math.round(displayProgress)}% complete
        </p>
      </div>

      {error && (
        <div className="bg-red-50 dark:bg-red-900/20 border border-red-200 dark:border-red-800 rounded-xl p-4">
          <div className="flex items-center gap-3">
            <AlertCircle className="w-5 h-5 text-red-600 dark:text-red-400" />
            <div>
              <h3 className="font-medium text-red-800 dark:text-red-200">
                Import Error
              </h3>
              <p className="text-sm text-red-700 dark:text-red-300 mt-1">
                {error}
              </p>
            </div>
          </div>
        </div>
      )}
    </div>
  );

  const renderStep3 = () => (
    <div className="space-y-6">
      {/* Header */}
      <div className="text-center">
        <div className="w-16 h-16 bg-green-100 dark:bg-green-900/20 rounded-full flex items-center justify-center mx-auto mb-4">
          <CheckCircle className="w-8 h-8 text-green-600 dark:text-green-400" />
        </div>
        <h2 className="text-2xl font-bold text-gray-900 dark:text-white mb-2">
          Analysis Complete
        </h2>
        <p className="text-gray-600 dark:text-gray-400">
          Review and select transactions to import
        </p>
      </div>

      {/* Summary */}
      {processingSummary && (
        <div className="bg-green-50 dark:bg-green-900/20 border border-green-200 dark:border-green-800 rounded-xl p-4">
          <div className="flex items-center gap-3 mb-3">
            <CheckCircle className="w-5 h-5 text-green-600 dark:text-green-400" />
            <h3 className="font-medium text-green-800 dark:text-green-200">
              Import Summary
            </h3>
          </div>
          <div className="grid grid-cols-2 gap-4 text-sm">
            <div>
              <p className="text-green-600 dark:text-green-400 font-medium">
                {processingSummary.transactionCount}
              </p>
              <p className="text-green-700 dark:text-green-300">Transactions</p>
            </div>
            <div>
              <p className="text-green-600 dark:text-green-400 font-medium">
                {processingSummary.confidence}
              </p>
              <p className="text-green-700 dark:text-green-300">Confidence</p>
            </div>
          </div>
        </div>
      )}

      {/* Transaction List */}
      <div className="space-y-4">
        <div className="flex items-center justify-between">
          <h3 className="text-lg font-medium text-gray-900 dark:text-white">
            Review Transactions
          </h3>
          <button
            onClick={toggleAllTransactions}
            className="text-sm text-blue-600 dark:text-blue-400 hover:text-blue-700 dark:hover:text-blue-300 transition-colors"
          >
            {parsedTransactions.every(t => t.selected)
              ? "Deselect All"
              : "Select All"}
          </button>
        </div>

        <div className="max-h-96 overflow-y-auto space-y-2">
          {parsedTransactions.map((transaction, index) => (
            <div
              key={index}
              className={`p-4 rounded-lg border transition-colors cursor-pointer ${
                transaction.selected
                  ? "bg-blue-50 dark:bg-blue-900/20 border-blue-200 dark:border-blue-800"
                  : "bg-gray-50 dark:bg-gray-700/50 border-gray-200 dark:border-gray-600 hover:bg-gray-100 dark:hover:bg-gray-700"
              }`}
              onClick={() => toggleTransactionSelection(index)}
            >
              <div className="flex items-center gap-4">
                <input
                  type="checkbox"
                  checked={transaction.selected}
                  onChange={() => toggleTransactionSelection(index)}
                  className="w-4 h-4 text-blue-600 bg-gray-100 border-gray-300 rounded focus:ring-blue-500 dark:focus:ring-blue-600 dark:ring-offset-gray-800 focus:ring-2 dark:bg-gray-700 dark:border-gray-600"
                  onClick={e => e.stopPropagation()}
                />
                <div className="flex-1">
                  <div className="flex items-center justify-between mb-1">
                    <p className="font-medium text-gray-900 dark:text-white">
                      {transaction.description}
                    </p>
                    <p
                      className={`font-semibold ${
                        transaction.amount > 0
                          ? "text-green-600 dark:text-green-400"
                          : "text-red-600 dark:text-red-400"
                      }`}
                    >
                      {formatCurrency(transaction.amount)}
                    </p>
                  </div>
                  <div className="flex items-center justify-between text-sm text-gray-500 dark:text-gray-400">
                    <span>{formatDate(transaction.date)}</span>
                    <span className="capitalize">{transaction.category}</span>
                  </div>
                </div>
              </div>
            </div>
          ))}
        </div>
      </div>

      {/* Action Buttons */}
      <div className="flex flex-col gap-3 pt-4 border-t border-gray-200 dark:border-gray-700">
        <button
          onClick={handleImportSelected}
          disabled={parsedTransactions.filter(t => t.selected).length === 0}
          className="w-full px-4 py-3 bg-blue-600 text-white rounded-lg hover:bg-blue-700 disabled:opacity-50 disabled:cursor-not-allowed transition-colors font-medium"
        >
          Import Selected ({parsedTransactions.filter(t => t.selected).length})
        </button>
        <button
          onClick={handleImportAll}
          className="w-full px-4 py-3 bg-green-600 text-white rounded-lg hover:bg-green-700 transition-colors font-medium"
        >
          Import All {parsedTransactions.length} Transactions
        </button>
      </div>
    </div>
  );

  return (
    <div className="fixed inset-0 bg-white dark:bg-gray-900 z-50 overflow-y-auto">
      {/* Header */}
      <div className="sticky top-0 bg-white dark:bg-gray-900 border-b border-gray-200 dark:border-gray-700 px-4 py-3">
        <div className="flex items-center justify-between">
          <button
            onClick={onClose}
            className="p-2 hover:bg-gray-100 dark:hover:bg-gray-800 rounded-lg transition-colors"
          >
            <X className="w-5 h-5 text-gray-500 dark:text-gray-400" />
          </button>
          <h1 className="text-lg font-semibold text-gray-900 dark:text-white">
            Import Statement
          </h1>
          <div className="w-9"></div> {/* Spacer for centering */}
        </div>
      </div>

      {/* Content */}
      <div className="p-4">
        {currentStep === 1 && renderStep1()}
        {currentStep === 2 && renderStep2()}
        {currentStep === 3 && renderStep3()}
      </div>

      {/* Account Assignment Modal */}
      <MobileAccountAssignmentModal
        isOpen={showAccountAssignment}
        onClose={handleAccountAssignmentClose}
        transactions={transactionsForAssignment}
        onComplete={handleAccountAssignmentComplete}
      />
    </div>
  );
};

export default MobileStatementImporter;<|MERGE_RESOLUTION|>--- conflicted
+++ resolved
@@ -350,7 +350,6 @@
     }
   };
 
-<<<<<<< HEAD
   const handleAccountAssignmentComplete = assignedTransactions => {
     // Call the original handleImportComplete with the assigned transactions
     handleImportComplete(assignedTransactions);
@@ -362,9 +361,6 @@
     setShowAccountAssignment(false);
     setTransactionsForAssignment([]);
   };
-
-=======
->>>>>>> 31d39632
   const resetState = useCallback(() => {
     if (progressAnimationId) {
       cancelAnimationFrame(progressAnimationId);
