import React, { useRef, useEffect, useCallback } from "react";
import {
  User,
  Home,
  CreditCard,
  BarChart3,
  FileText,
  Settings,
  LogOut,
} from "lucide-react";
import useStore from "../store";

const MobileSidebar = ({ isOpen, onClose, onPageChange, currentPage }) => {
  const { user, signOut } = useStore();
  const sidebarRef = useRef(null);
  const touchStartX = useRef(0);
  const touchEndX = useRef(0);

  // Swipe to close functionality
  const handleTouchStart = e => {
    // Only handle touch events on the sidebar container, not navigation items
    if (e.target.closest("button")) {
      return;
    }
    touchStartX.current = e.touches[0].clientX;
  };

  const handleTouchMove = e => {
    // Only handle touch events on the sidebar container, not navigation items
    if (e.target.closest("button")) {
      return;
    }
    touchEndX.current = e.touches[0].clientX;
  };

  const handleTouchEnd = useCallback(
    e => {
      // Only handle touch events on the sidebar container, not navigation items
      if (e.target.closest("button")) {
        return;
      }

      const swipeDistance = touchStartX.current - touchEndX.current;
      const minSwipeDistance = 100; // Minimum distance to trigger close

      // Only close if it's a clear swipe gesture
      if (swipeDistance > minSwipeDistance) {
        onClose();
      }
    },
    [onClose]
  );

  // Add touch event listeners when sidebar is open
  useEffect(() => {
    if (isOpen && sidebarRef.current) {
      const sidebar = sidebarRef.current;
      sidebar.addEventListener("touchstart", handleTouchStart, {
        passive: true,
      });
      sidebar.addEventListener("touchmove", handleTouchMove, { passive: true });
      sidebar.addEventListener("touchend", handleTouchEnd, { passive: true });

      return () => {
        sidebar.removeEventListener("touchstart", handleTouchStart, {
          passive: true,
        });
        sidebar.removeEventListener("touchmove", handleTouchMove, {
          passive: true,
        });
        sidebar.removeEventListener("touchend", handleTouchEnd, {
          passive: true,
        });
      };
    }
  }, [isOpen, handleTouchEnd]);

  const navigationItems = [
    {
      id: "dashboard",
      label: "Dashboard",
      icon: Home,
      description: "Overview of your finances",
    },
    {
      id: "accounts",
      label: "Accounts",
      icon: CreditCard,
      description: "Manage your accounts",
    },
    {
      id: "analytics",
      label: "Analytics",
      icon: BarChart3,
      description: "Financial insights & reports",
    },
    {
      id: "transactions",
      label: "Transactions",
      icon: FileText,
      description: "View & manage transactions",
    },
    {
      id: "settings",
      label: "Settings",
      icon: Settings,
      description: "App preferences & account",
    },
  ];

<<<<<<< HEAD
  const handleNavigationClick = (pageId, event) => {
    // Prevent event bubbling and default behavior
    if (event) {
      event.preventDefault();
      event.stopPropagation();
      // Only call stopImmediatePropagation if it exists
      if (typeof event.stopImmediatePropagation === "function") {
        event.stopImmediatePropagation();
      }
    }

    // Add a small delay to ensure the click is processed
    setTimeout(() => {
      onPageChange(pageId);
      onClose();
    }, 10);
=======
  const quickActions = [
    {
      id: "add-transaction",
      label: "Add Transaction",
      icon: Plus,
      description: "Record a new transaction",
      action: () => {
        // TODO: Implement add transaction
        onClose();
      },
    },
    {
      id: "import-statement",
      label: "Import Statement",
      icon: Upload,
      description: "Upload bank statement",
      action: () => {
        // TODO: Implement import statement
        onClose();
      },
    },
  ];

  const handleNavigationClick = pageId => {
    onPageChange(pageId);
    onClose();
  };

  const handleQuickAction = action => {
    action();
>>>>>>> 31d39632
  };

  const handleSignOut = async () => {
    try {
      await signOut();
      onClose();
    } catch (error) {
<<<<<<< HEAD
      // Error signing out - could be logged to error reporting service
=======
      // Error handled silently - user will be redirected to login
>>>>>>> 31d39632
    }
  };

  if (!isOpen) return null;

  return (
    <>
      {/* Backdrop */}
      <div
        className="fixed inset-0 bg-black bg-opacity-50 z-50 lg:hidden"
        onClick={onClose}
      />

      {/* Sidebar */}
      <div
        ref={sidebarRef}
        className="fixed top-0 left-0 h-full w-80 max-w-[85vw] bg-white dark:bg-gray-900 shadow-xl z-50 lg:hidden transform transition-transform duration-300 ease-in-out"
      >
        <div className="flex flex-col h-full">
          {/* User Section */}
          <div className="p-6 border-b border-gray-200 dark:border-gray-700">
            <div className="flex items-center gap-3">
              <div className="w-12 h-12 bg-gradient-to-r from-blue-600 to-purple-600 rounded-full flex items-center justify-center">
                <User className="w-6 h-6 text-white" />
              </div>
              <div className="flex-1 min-w-0">
                <p className="text-sm font-medium text-gray-900 dark:text-white truncate">
                  {user?.email || "User"}
                </p>
                <p className="text-xs text-gray-500 dark:text-gray-400">
                  {user?.email ? "Signed in" : "Guest"}
                </p>
              </div>
            </div>
          </div>

<<<<<<< HEAD
=======
          {/* Quick Actions */}
          <div className="p-4 border-b border-gray-200 dark:border-gray-700">
            <h3 className="text-xs font-semibold text-gray-500 dark:text-gray-400 uppercase tracking-wider mb-3">
              Quick Actions
            </h3>
            <div className="space-y-2">
              {quickActions.map(action => (
                <button
                  key={action.id}
                  onClick={() => handleQuickAction(action.action)}
                  className="w-full flex items-center gap-3 p-3 text-left text-gray-700 dark:text-gray-300 hover:bg-gray-50 dark:hover:bg-gray-800 rounded-lg transition-colors active:scale-95"
                >
                  <div className="w-8 h-8 bg-blue-100 dark:bg-blue-900/20 rounded-lg flex items-center justify-center">
                    <action.icon className="w-4 h-4 text-blue-600 dark:text-blue-400" />
                  </div>
                  <div className="flex-1 min-w-0">
                    <p className="text-sm font-medium text-gray-900 dark:text-white">
                      {action.label}
                    </p>
                    <p className="text-xs text-gray-500 dark:text-gray-400 truncate">
                      {action.description}
                    </p>
                  </div>
                </button>
              ))}
            </div>
          </div>

>>>>>>> 31d39632
          {/* Navigation */}
          <div className="flex-1 p-4 overflow-y-auto">
            <div className="space-y-1">
              {navigationItems.map(item => (
                <button
                  key={item.id}
                  onClick={e => handleNavigationClick(item.id, e)}
                  onTouchEnd={e => handleNavigationClick(item.id, e)}
                  className={`w-full flex items-center gap-3 p-3 text-left rounded-lg transition-colors active:scale-95 ${
                    currentPage === item.id
                      ? "bg-blue-50 dark:bg-blue-900/20 text-blue-600 dark:text-blue-400"
                      : "text-gray-700 dark:text-gray-300 hover:bg-gray-50 dark:hover:bg-gray-800"
                  }`}
                >
                  <div
                    className={`w-8 h-8 rounded-lg flex items-center justify-center ${
                      currentPage === item.id
                        ? "bg-blue-100 dark:bg-blue-900/30"
                        : "bg-gray-100 dark:bg-gray-800"
                    }`}
                  >
                    <item.icon
                      className={`w-4 h-4 ${
                        currentPage === item.id
                          ? "text-blue-600 dark:text-blue-400"
                          : "text-gray-500 dark:text-gray-400"
                      }`}
                    />
                  </div>
                  <div className="flex-1 min-w-0">
                    <p
                      className={`text-sm font-medium ${
                        currentPage === item.id
                          ? "text-blue-600 dark:text-blue-400"
                          : "text-gray-900 dark:text-white"
                      }`}
                    >
                      {item.label}
                    </p>
                    <p className="text-xs text-gray-500 dark:text-gray-400 truncate">
                      {item.description}
                    </p>
                  </div>
                  {currentPage === item.id && (
                    <div className="w-2 h-2 bg-blue-600 dark:bg-blue-400 rounded-full"></div>
                  )}
                </button>
              ))}
            </div>
          </div>

          {/* Footer */}
          <div className="p-4 border-t border-gray-200 dark:border-gray-700">
            <button
              onClick={handleSignOut}
              className="w-full flex items-center gap-3 p-3 text-left text-red-600 dark:text-red-400 hover:bg-red-50 dark:hover:bg-red-900/20 rounded-lg transition-colors active:scale-95"
            >
              <div className="w-8 h-8 bg-red-100 dark:bg-red-900/20 rounded-lg flex items-center justify-center">
                <LogOut className="w-4 h-4" />
              </div>
              <span className="text-sm font-medium">Sign Out</span>
            </button>
          </div>
        </div>
      </div>
    </>
  );
};

export default MobileSidebar;<|MERGE_RESOLUTION|>--- conflicted
+++ resolved
@@ -108,7 +108,6 @@
     },
   ];
 
-<<<<<<< HEAD
   const handleNavigationClick = (pageId, event) => {
     // Prevent event bubbling and default behavior
     if (event) {
@@ -125,38 +124,6 @@
       onPageChange(pageId);
       onClose();
     }, 10);
-=======
-  const quickActions = [
-    {
-      id: "add-transaction",
-      label: "Add Transaction",
-      icon: Plus,
-      description: "Record a new transaction",
-      action: () => {
-        // TODO: Implement add transaction
-        onClose();
-      },
-    },
-    {
-      id: "import-statement",
-      label: "Import Statement",
-      icon: Upload,
-      description: "Upload bank statement",
-      action: () => {
-        // TODO: Implement import statement
-        onClose();
-      },
-    },
-  ];
-
-  const handleNavigationClick = pageId => {
-    onPageChange(pageId);
-    onClose();
-  };
-
-  const handleQuickAction = action => {
-    action();
->>>>>>> 31d39632
   };
 
   const handleSignOut = async () => {
@@ -164,11 +131,7 @@
       await signOut();
       onClose();
     } catch (error) {
-<<<<<<< HEAD
       // Error signing out - could be logged to error reporting service
-=======
-      // Error handled silently - user will be redirected to login
->>>>>>> 31d39632
     }
   };
 
@@ -204,38 +167,6 @@
               </div>
             </div>
           </div>
-
-<<<<<<< HEAD
-=======
-          {/* Quick Actions */}
-          <div className="p-4 border-b border-gray-200 dark:border-gray-700">
-            <h3 className="text-xs font-semibold text-gray-500 dark:text-gray-400 uppercase tracking-wider mb-3">
-              Quick Actions
-            </h3>
-            <div className="space-y-2">
-              {quickActions.map(action => (
-                <button
-                  key={action.id}
-                  onClick={() => handleQuickAction(action.action)}
-                  className="w-full flex items-center gap-3 p-3 text-left text-gray-700 dark:text-gray-300 hover:bg-gray-50 dark:hover:bg-gray-800 rounded-lg transition-colors active:scale-95"
-                >
-                  <div className="w-8 h-8 bg-blue-100 dark:bg-blue-900/20 rounded-lg flex items-center justify-center">
-                    <action.icon className="w-4 h-4 text-blue-600 dark:text-blue-400" />
-                  </div>
-                  <div className="flex-1 min-w-0">
-                    <p className="text-sm font-medium text-gray-900 dark:text-white">
-                      {action.label}
-                    </p>
-                    <p className="text-xs text-gray-500 dark:text-gray-400 truncate">
-                      {action.description}
-                    </p>
-                  </div>
-                </button>
-              ))}
-            </div>
-          </div>
-
->>>>>>> 31d39632
           {/* Navigation */}
           <div className="flex-1 p-4 overflow-y-auto">
             <div className="space-y-1">
