import React, { useState } from "react";
import {
  Plus,
  Edit,
  Trash2,
  MoreVertical,
  Building2,
  PiggyBank,
  CreditCard,
  TrendingUp,
  TrendingDown,
  DollarSign,
} from "lucide-react";
import useStore from "../store";

const AccountsPage = () => {
  const {
    accounts,
    getAccountBalance,
    getTransactionsByAccount,
    addAccount,
    updateAccountBalance,
    deleteAccount,
  } = useStore();
  const [selectedAccount, setSelectedAccount] = useState(null);
  const [showAddModal, setShowAddModal] = useState(false);
  const [showDeleteConfirm, setShowDeleteConfirm] = useState(false);
  const [accountToDelete, setAccountToDelete] = useState(null);
  const [formData, setFormData] = useState({
    name: "",
    type: "checking",
    balance: "",
  });
  const [editingBalance, setEditingBalance] = useState(null);
  const [newBalance, setNewBalance] = useState("");
  const [isLoading, setIsLoading] = useState(false);

  const formatCurrency = amount => {
    return new Intl.NumberFormat("en-US", {
      style: "currency",
      currency: "USD",
      minimumFractionDigits: 2,
      maximumFractionDigits: 2,
    }).format(amount);
  };

  const getAccountIcon = type => {
    switch (type) {
      case "credit":
        return <CreditCard className="w-6 h-6" />;
      case "checking":
        return <Building2 className="w-6 h-6" />;
      case "savings":
        return <PiggyBank className="w-6 h-6" />;
      default:
        return <Building2 className="w-6 h-6" />;
    }
  };

  const getAccountTypeColor = type => {
    switch (type) {
      case "credit":
        return "text-purple-600 dark:text-purple-400";
      case "checking":
        return "text-blue-600 dark:text-blue-400";
      case "savings":
        return "text-green-600 dark:text-green-400";
      default:
        return "text-gray-600 dark:text-gray-400";
    }
  };

  const getAccountTypeBgColor = type => {
    switch (type) {
      case "credit":
        return "bg-purple-50 dark:bg-purple-900/20";
      case "checking":
        return "bg-blue-50 dark:bg-blue-900/20";
      case "savings":
        return "bg-green-50 dark:bg-green-900/20";
      default:
        return "bg-gray-50 dark:bg-gray-700";
    }
  };

  const getAccountTransactions = accountId => {
    return getTransactionsByAccount(accountId).slice(0, 5); // Last 5 transactions
  };

  const calculateAccountStats = accountId => {
    const transactions = getTransactionsByAccount(accountId);
    const recentTransactions = transactions.slice(0, 30); // Last 30 days

    const income = recentTransactions
      .filter(t => t.amount > 0)
      .reduce((sum, t) => sum + t.amount, 0);

    const expenses = recentTransactions
      .filter(t => t.amount < 0)
      .reduce((sum, t) => sum + Math.abs(t.amount), 0);

    const netFlow = income - expenses;

    return {
      income,
      expenses,
      netFlow,
      transactionCount: transactions.length,
    };
  };

  const handleAddAccount = async () => {
    if (!formData.name || !formData.balance) return;

    setIsLoading(true);
    try {
      await addAccount({
        name: formData.name,
        type: formData.type,
        balance: parseFloat(formData.balance),
      });
      setFormData({ name: "", type: "checking", balance: "" });
      setShowAddModal(false);
    } catch (error) {
<<<<<<< HEAD
      // Failed to add account - could be logged to error reporting service
=======
      // Error handled silently - user will see appropriate UI feedback
>>>>>>> 31d39632
    } finally {
      setIsLoading(false);
    }
  };

  const handleEditBalance = (accountId, currentBalance) => {
    setEditingBalance(accountId);
    setNewBalance(currentBalance.toString());
  };

  const handleSaveBalance = async accountId => {
    if (!newBalance || isNaN(parseFloat(newBalance))) return;

    try {
      await updateAccountBalance(accountId, parseFloat(newBalance));
      setEditingBalance(null);
      setNewBalance("");
    } catch (error) {
<<<<<<< HEAD
      // Failed to update balance - could be logged to error reporting service
=======
      // Error handled silently - user will see appropriate UI feedback
>>>>>>> 31d39632
    }
  };

  const handleCancelEdit = () => {
    setEditingBalance(null);
    setNewBalance("");
  };

  const handleDeleteAccount = account => {
    setAccountToDelete(account);
    setShowDeleteConfirm(true);
  };

  const confirmDeleteAccount = async () => {
    if (!accountToDelete) return;

    try {
      await deleteAccount(accountToDelete.id);
      setShowDeleteConfirm(false);
      setAccountToDelete(null);
    } catch (error) {
<<<<<<< HEAD
      // Failed to delete account - could be logged to error reporting service
=======
      // Error handled silently - user will see appropriate UI feedback
>>>>>>> 31d39632
    }
  };

  // Mobile Account Card - Simplified for mobile
  const MobileAccountCard = ({ account }) => {
    const balance = getAccountBalance(account.id);
    const stats = calculateAccountStats(account.id);
    const isSelected = selectedAccount?.id === account.id;

    return (
      <div
        onClick={() => setSelectedAccount(isSelected ? null : account)}
        className={`bg-white dark:bg-gray-800 rounded-xl border border-gray-200 dark:border-gray-700 overflow-hidden transition-all duration-200 cursor-pointer ${
          isSelected
            ? "ring-2 ring-blue-500 shadow-lg"
            : "hover:shadow-md active:scale-95"
        }`}
      >
        {/* Header */}
        <div className={`p-4 ${getAccountTypeBgColor(account.type)}`}>
          <div className="flex items-center justify-between mb-3">
            <div className="flex items-center gap-3">
              <div
                className={`p-2 rounded-lg bg-white dark:bg-gray-700 shadow-sm ${getAccountTypeColor(account.type)}`}
              >
                {getAccountIcon(account.type)}
              </div>
              <div>
                <h3 className="text-base font-semibold text-gray-900 dark:text-white">
                  {account.name}
                </h3>
                <p
                  className={`text-xs font-medium capitalize ${getAccountTypeColor(account.type)}`}
                >
                  {account.type} Account
                </p>
              </div>
            </div>
            <button
              onClick={e => {
                e.stopPropagation();
                handleEditBalance(account.id, balance);
              }}
              className="p-2 hover:bg-blue-500/20 rounded-lg transition-colors text-blue-600 dark:text-blue-400"
              title="Edit Balance"
            >
              <Edit className="w-4 h-4" />
            </button>
          </div>

          {/* Balance Section */}
          <div className="flex items-center justify-between">
            <div>
              <p className="text-xs text-gray-600 dark:text-gray-400 mb-1">
                Current Balance
              </p>
              {editingBalance === account.id ? (
                <div className="flex items-center gap-2">
                  <input
                    type="number"
                    step="0.01"
                    min="0"
                    value={newBalance}
                    onChange={e => {
                      const value = e.target.value;
                      if (
                        value.includes(".") &&
                        value.split(".")[1]?.length > 2
                      ) {
                        return;
                      }
                      setNewBalance(value);
                    }}
                    className="w-24 px-2 py-1 text-sm font-semibold border border-gray-300 dark:border-gray-600 rounded bg-white dark:bg-gray-700 text-gray-900 dark:text-white focus:ring-2 focus:ring-blue-500 focus:border-blue-500"
                    onKeyPress={e => {
                      if (e.key === "Enter") {
                        handleSaveBalance(account.id);
                      }
                    }}
                    onClick={e => e.stopPropagation()}
                  />
                  <button
                    onClick={e => {
                      e.stopPropagation();
                      handleSaveBalance(account.id);
                    }}
                    className="p-1 hover:bg-green-500/20 rounded transition-colors text-green-600 dark:text-green-400"
                  >
                    <Edit className="w-3 h-3" />
                  </button>
                  <button
                    onClick={e => {
                      e.stopPropagation();
                      handleCancelEdit();
                    }}
                    className="p-1 hover:bg-gray-500/20 rounded transition-colors text-gray-600 dark:text-gray-400"
                  >
                    <Trash2 className="w-3 h-3" />
                  </button>
                </div>
              ) : (
                <p className="text-xl font-bold text-gray-900 dark:text-white">
                  {formatCurrency(balance)}
                </p>
              )}
            </div>
            <div className="text-right">
              <div className="flex items-center gap-1 text-xs text-gray-600 dark:text-gray-400">
                <MoreVertical className="w-3 h-3" />
                <span>{stats.transactionCount} transactions</span>
              </div>
            </div>
          </div>
        </div>

        {/* Quick Stats */}
        <div className="px-4 py-3 border-t border-gray-200 dark:border-gray-700">
          <div className="grid grid-cols-3 gap-3 text-center">
            <div>
              <p className="text-xs text-gray-500 dark:text-gray-400 mb-1">
                Income
              </p>
              <p className="text-xs font-semibold text-green-600 dark:text-green-400">
                {formatCurrency(stats.income)}
              </p>
            </div>
            <div>
              <p className="text-xs text-gray-500 dark:text-gray-400 mb-1">
                Expenses
              </p>
              <p className="text-xs font-semibold text-red-600 dark:text-red-400">
                {formatCurrency(stats.expenses)}
              </p>
            </div>
            <div>
              <p className="text-xs text-gray-500 dark:text-gray-400 mb-1">
                Net Flow
              </p>
              <p
                className={`text-xs font-semibold ${
                  stats.netFlow >= 0
                    ? "text-green-600 dark:text-green-400"
                    : "text-red-600 dark:text-red-400"
                }`}
              >
                {formatCurrency(stats.netFlow)}
              </p>
            </div>
          </div>
        </div>

        {/* Expanded Details */}
        {isSelected && (
          <div className="border-t border-gray-200 dark:border-gray-700">
            <div className="p-4">
              <h4 className="text-sm font-semibold text-gray-900 dark:text-white mb-3">
                Recent Transactions
              </h4>
              {getAccountTransactions(account.id).length > 0 ? (
                <div className="space-y-2">
                  {getAccountTransactions(account.id).map(transaction => (
                    <div
                      key={transaction.id}
                      className="flex items-center justify-between p-2 bg-gray-50 dark:bg-gray-700 rounded-lg"
                    >
                      <div className="flex items-center gap-2">
                        <div
                          className={`p-1 rounded ${
                            transaction.amount > 0
                              ? "bg-green-100 dark:bg-green-900/20 text-green-600 dark:text-green-400"
                              : "bg-red-100 dark:bg-red-900/20 text-red-600 dark:text-red-400"
                          }`}
                        >
                          {transaction.amount > 0 ? (
                            <TrendingUp className="w-3 h-3" />
                          ) : (
                            <TrendingDown className="w-3 h-3" />
                          )}
                        </div>
                        <div>
                          <p className="text-xs font-medium text-gray-900 dark:text-white truncate max-w-32">
                            {transaction.description}
                          </p>
                          <p className="text-xs text-gray-500 dark:text-gray-400">
                            {new Date(transaction.date).toLocaleDateString()}
                          </p>
                        </div>
                      </div>
                      <p
                        className={`text-xs font-semibold ${
                          transaction.amount > 0
                            ? "text-green-600 dark:text-green-400"
                            : "text-red-600 dark:text-red-400"
                        }`}
                      >
                        {transaction.amount > 0 ? "+" : ""}
                        {formatCurrency(transaction.amount)}
                      </p>
                    </div>
                  ))}
                </div>
              ) : (
                <div className="text-center py-4 text-gray-500 dark:text-gray-400">
                  <DollarSign className="w-6 h-6 mx-auto mb-1 opacity-50" />
                  <p className="text-xs">No recent transactions</p>
                </div>
              )}
            </div>
          </div>
        )}

        {/* Actions */}
        <div className="px-4 py-2 border-t border-gray-200 dark:border-gray-700 bg-gray-50 dark:bg-gray-700/50">
          <div className="flex items-center justify-between">
            <div className="flex items-center gap-2 text-xs text-gray-600 dark:text-gray-400">
              <DollarSign className="w-3 h-3" />
              <span>
                Updated:{" "}
                {new Date(
                  account.lastBalanceUpdate || Date.now()
                ).toLocaleDateString()}
              </span>
            </div>
            <button
              onClick={e => {
                e.stopPropagation();
                handleDeleteAccount(account);
              }}
              className="p-1 hover:bg-red-500/20 rounded transition-colors text-red-600 dark:text-red-400"
              title="Delete Account"
            >
              <Trash2 className="w-3 h-3" />
            </button>
          </div>
        </div>
      </div>
    );
  };

  // Desktop Account Card - Enhanced for better information hierarchy
  const DesktopAccountCard = ({ account }) => {
    const balance = getAccountBalance(account.id);
    const stats = calculateAccountStats(account.id);
    const transactions = getAccountTransactions(account.id);
    const isSelected = selectedAccount?.id === account.id;

    return (
      <div
        onClick={() => setSelectedAccount(isSelected ? null : account)}
        className={`bg-white dark:bg-gray-800 rounded-xl border border-gray-200 dark:border-gray-700 overflow-hidden transition-all duration-200 cursor-pointer ${
          isSelected ? "ring-2 ring-blue-500 shadow-lg" : "hover:shadow-md"
        }`}
      >
        {/* Header */}
        <div className={`p-6 ${getAccountTypeBgColor(account.type)}`}>
          <div className="flex items-center justify-between mb-4">
            <div className="flex items-center gap-3">
              <div
                className={`p-3 rounded-lg bg-white dark:bg-gray-700 shadow-sm ${getAccountTypeColor(account.type)}`}
              >
                {getAccountIcon(account.type)}
              </div>
              <div>
                <h3 className="text-lg font-semibold text-gray-900 dark:text-white">
                  {account.name}
                </h3>
                <p
                  className={`text-sm font-medium capitalize ${getAccountTypeColor(account.type)}`}
                >
                  {account.type} Account
                </p>
              </div>
            </div>
            <div className="flex items-center gap-2">
              <button
                onClick={e => {
                  e.stopPropagation();
                  handleEditBalance(account.id, balance);
                }}
                className="p-2 hover:bg-blue-500/20 rounded-lg transition-colors text-blue-600 dark:text-blue-400"
                title="Edit Balance"
              >
                <Edit className="w-4 h-4" />
              </button>
            </div>
          </div>

          {/* Balance Section */}
          <div className="flex items-center justify-between">
            <div>
              <p className="text-sm text-gray-600 dark:text-gray-400 mb-1">
                Current Balance
              </p>
              {editingBalance === account.id ? (
                <div className="flex items-center gap-2">
                  <input
                    type="number"
                    step="0.01"
                    min="0"
                    value={newBalance}
                    onChange={e => {
                      const value = e.target.value;
                      if (
                        value.includes(".") &&
                        value.split(".")[1]?.length > 2
                      ) {
                        return;
                      }
                      setNewBalance(value);
                    }}
                    className="w-32 px-3 py-2 text-lg font-semibold border border-gray-300 dark:border-gray-600 rounded-lg bg-white dark:bg-gray-700 text-gray-900 dark:text-white focus:ring-2 focus:ring-blue-500 focus:border-blue-500"
                    onKeyPress={e => {
                      if (e.key === "Enter") {
                        handleSaveBalance(account.id);
                      }
                    }}
                    onClick={e => e.stopPropagation()}
                  />
                  <button
                    onClick={e => {
                      e.stopPropagation();
                      handleSaveBalance(account.id);
                    }}
                    className="p-1.5 hover:bg-green-500/20 rounded transition-colors text-green-600 dark:text-green-400"
                  >
                    <Edit className="w-4 h-4" />
                  </button>
                  <button
                    onClick={e => {
                      e.stopPropagation();
                      handleCancelEdit();
                    }}
                    className="p-1.5 hover:bg-gray-500/20 rounded transition-colors text-gray-600 dark:text-gray-400"
                  >
                    <Trash2 className="w-4 h-4" />
                  </button>
                </div>
              ) : (
                <div className="flex items-center">
                  <p className="text-2xl font-bold text-gray-900 dark:text-white">
                    {formatCurrency(balance)}
                  </p>
                </div>
              )}
            </div>
            <div className="text-right">
              <div className="flex items-center gap-1 text-sm text-gray-600 dark:text-gray-400">
                <MoreVertical className="w-4 h-4" />
                <span>{stats.transactionCount} transactions</span>
              </div>
            </div>
          </div>
        </div>

        {/* Quick Stats */}
        <div className="px-6 py-4 border-t border-gray-200 dark:border-gray-700">
          <div className="grid grid-cols-3 gap-4 text-center">
            <div>
              <p className="text-xs text-gray-500 dark:text-gray-400 mb-1">
                Income (30d)
              </p>
              <p className="text-sm font-semibold text-green-600 dark:text-green-400">
                {formatCurrency(stats.income)}
              </p>
            </div>
            <div>
              <p className="text-xs text-gray-500 dark:text-gray-400 mb-1">
                Expenses (30d)
              </p>
              <p className="text-sm font-semibold text-red-600 dark:text-red-400">
                {formatCurrency(stats.expenses)}
              </p>
            </div>
            <div>
              <p className="text-xs text-gray-500 dark:text-gray-400 mb-1">
                Net Flow
              </p>
              <p
                className={`text-sm font-semibold ${
                  stats.netFlow >= 0
                    ? "text-green-600 dark:text-green-400"
                    : "text-red-600 dark:text-red-400"
                }`}
              >
                {formatCurrency(stats.netFlow)}
              </p>
            </div>
          </div>
        </div>

        {/* Expanded Details */}
        {isSelected && (
          <div className="border-t border-gray-200 dark:border-gray-700">
            <div className="p-6">
              <h4 className="text-lg font-semibold text-gray-900 dark:text-white mb-4">
                Recent Transactions
              </h4>
              {transactions.length > 0 ? (
                <div className="space-y-3">
                  {transactions.map(transaction => (
                    <div
                      key={transaction.id}
                      className="flex items-center justify-between p-3 bg-gray-50 dark:bg-gray-700 rounded-lg"
                    >
                      <div className="flex items-center gap-3">
                        <div
                          className={`p-2 rounded-lg ${
                            transaction.amount > 0
                              ? "bg-green-100 dark:bg-green-900/20 text-green-600 dark:text-green-400"
                              : "bg-red-100 dark:bg-red-900/20 text-red-600 dark:text-red-400"
                          }`}
                        >
                          {transaction.amount > 0 ? (
                            <TrendingUp className="w-4 h-4" />
                          ) : (
                            <TrendingDown className="w-4 h-4" />
                          )}
                        </div>
                        <div>
                          <p className="text-sm font-medium text-gray-900 dark:text-white">
                            {transaction.description}
                          </p>
                          <p className="text-xs text-gray-500 dark:text-gray-400">
                            {new Date(transaction.date).toLocaleDateString()}
                          </p>
                        </div>
                      </div>
                      <p
                        className={`text-sm font-semibold ${
                          transaction.amount > 0
                            ? "text-green-600 dark:text-green-400"
                            : "text-red-600 dark:text-red-400"
                        }`}
                      >
                        {transaction.amount > 0 ? "+" : ""}
                        {formatCurrency(transaction.amount)}
                      </p>
                    </div>
                  ))}
                </div>
              ) : (
                <div className="text-center py-8 text-gray-500 dark:text-gray-400">
                  <DollarSign className="w-8 h-8 mx-auto mb-2 opacity-50" />
                  <p>No recent transactions</p>
                </div>
              )}
            </div>
          </div>
        )}

        {/* Actions */}
        <div className="px-6 py-3 border-t border-gray-200 dark:border-gray-700 bg-gray-50 dark:bg-gray-700/50">
          <div className="flex items-center justify-between">
            <div className="flex items-center gap-2 text-sm text-gray-600 dark:text-gray-400">
              <DollarSign className="w-4 h-4" />
              <span>
                Last updated:{" "}
                {new Date(
                  account.lastBalanceUpdate || Date.now()
                ).toLocaleDateString()}
              </span>
            </div>
            <button
              onClick={e => {
                e.stopPropagation();
                handleDeleteAccount(account);
              }}
              className="p-2 hover:bg-red-500/20 rounded-lg transition-colors text-red-600 dark:text-red-400"
              title="Delete Account"
            >
              <Trash2 className="w-4 h-4" />
            </button>
          </div>
        </div>
      </div>
    );
  };

  return (
    <div className="w-full h-full p-4 sm:p-6 lg:p-8 overflow-x-hidden">
      {/* Header Section */}
      <div className="flex flex-col lg:flex-row lg:items-center justify-between gap-4 mb-6 lg:mb-8">
        <div className="flex-1 min-w-0">
          <h1 className="text-2xl sm:text-3xl lg:text-4xl font-bold text-gradient mb-2">
            Accounts
          </h1>
          <p className="text-muted text-sm sm:text-base lg:text-lg">
            Manage your financial accounts and track their performance
          </p>
        </div>

        {/* Desktop Add Account Button */}
        <button
          onClick={() => setShowAddModal(true)}
          className="hidden lg:flex btn-glass-primary px-6 py-3 items-center justify-center gap-2 hover:scale-105 transition-all duration-200 group text-base"
        >
          <Plus className="w-5 h-5 group-hover:scale-110 transition-transform" />
          <span className="font-medium">Add Account</span>
        </button>
      </div>

      {/* Mobile Add Account Button */}
      <div className="lg:hidden mb-6">
        <button
          onClick={() => setShowAddModal(true)}
          className="w-full bg-gradient-to-r from-blue-600 to-purple-600 text-white rounded-xl p-4 flex items-center justify-center gap-3 hover:from-blue-700 hover:to-purple-700 transition-all duration-200 active:scale-95 shadow-lg"
        >
          <div className="w-8 h-8 bg-white/20 rounded-full flex items-center justify-center">
            <Plus className="w-5 h-5 text-white" />
          </div>
          <div className="text-left">
            <p className="font-semibold text-lg">Add New Account</p>
            <p className="text-sm text-blue-100">
              Connect your bank or credit card
            </p>
          </div>
        </button>
      </div>

      {/* Accounts Grid */}
      {accounts.length > 0 ? (
        <div className="grid grid-cols-1 lg:grid-cols-2 xl:grid-cols-3 gap-4 lg:gap-6">
          {accounts.map(account => (
            <div key={account.id} className="lg:hidden">
              <MobileAccountCard account={account} />
            </div>
          ))}
          {accounts.map(account => (
            <div key={account.id} className="hidden lg:block">
              <DesktopAccountCard account={account} />
            </div>
          ))}
        </div>
      ) : (
        <div className="text-center py-12">
          <div className="w-16 h-16 bg-gray-100 dark:bg-gray-700 rounded-full flex items-center justify-center mx-auto mb-4">
            <Building2 className="w-8 h-8 text-gray-400" />
          </div>
          <h3 className="text-lg font-semibold text-gray-900 dark:text-white mb-2">
            No accounts yet
          </h3>
          <p className="text-gray-600 dark:text-gray-400 mb-6">
            Get started by adding your first financial account
          </p>
          <button
            onClick={() => setShowAddModal(true)}
            className="btn-glass-primary px-6 py-3 flex items-center gap-2 mx-auto"
          >
            <Plus className="w-4 h-4" />
            Add Your First Account
          </button>
        </div>
      )}

      {/* Add Account Modal */}
      {showAddModal && (
        <div className="fixed inset-0 bg-black bg-opacity-50 flex items-center justify-center z-50 p-4">
          <div className="bg-white dark:bg-gray-800 rounded-xl p-6 max-w-md w-full">
            <div className="flex items-center justify-between mb-6">
              <h2 className="text-xl font-semibold text-gray-900 dark:text-white">
                Add New Account
              </h2>
              <button
                onClick={() => setShowAddModal(false)}
                className="p-2 hover:bg-gray-100 dark:hover:bg-gray-700 rounded-lg transition-colors"
              >
                <Plus className="w-5 h-5 text-gray-500 transform rotate-45" />
              </button>
            </div>

            <div className="space-y-4">
              <div>
                <label className="block text-sm font-medium text-gray-700 dark:text-gray-300 mb-2">
                  Account Name
                </label>
                <input
                  type="text"
                  value={formData.name}
                  onChange={e =>
                    setFormData({ ...formData, name: e.target.value })
                  }
                  placeholder="e.g., Chase Checking"
                  className="w-full px-3 py-2 border border-gray-300 dark:border-gray-600 rounded-lg bg-white dark:bg-gray-700 text-gray-900 dark:text-white focus:ring-2 focus:ring-blue-500 focus:border-blue-500"
                />
              </div>

              <div>
                <label className="block text-sm font-medium text-gray-700 dark:text-gray-300 mb-2">
                  Account Type
                </label>
                <select
                  value={formData.type}
                  onChange={e =>
                    setFormData({ ...formData, type: e.target.value })
                  }
                  className="w-full px-3 py-2 border border-gray-300 dark:border-gray-600 rounded-lg bg-white dark:bg-gray-700 text-gray-900 dark:text-white focus:ring-2 focus:ring-blue-500 focus:border-blue-500"
                >
                  <option value="checking">Checking</option>
                  <option value="savings">Savings</option>
                  <option value="credit">Credit Card</option>
                </select>
              </div>

              <div>
                <label className="block text-sm font-medium text-gray-700 dark:text-gray-300 mb-2">
                  Current Balance
                </label>
                <input
                  type="number"
                  step="0.01"
                  value={formData.balance}
                  onChange={e =>
                    setFormData({ ...formData, balance: e.target.value })
                  }
                  placeholder="0.00"
                  className="w-full px-3 py-2 border border-gray-300 dark:border-gray-600 rounded-lg bg-white dark:bg-gray-700 text-gray-900 dark:text-white focus:ring-2 focus:ring-blue-500 focus:border-blue-500"
                />
              </div>
            </div>

            <div className="flex gap-3 mt-6">
              <button
                onClick={() => setShowAddModal(false)}
                className="flex-1 px-4 py-2 border border-gray-300 dark:border-gray-600 rounded-lg text-gray-700 dark:text-gray-300 hover:bg-gray-50 dark:hover:bg-gray-700 transition-colors"
              >
                Cancel
              </button>
              <button
                onClick={handleAddAccount}
                disabled={!formData.name || !formData.balance || isLoading}
                className="flex-1 px-4 py-2 bg-blue-600 text-white rounded-lg hover:bg-blue-700 disabled:opacity-50 disabled:cursor-not-allowed transition-colors"
              >
                {isLoading ? "Adding..." : "Add Account"}
              </button>
            </div>
          </div>
        </div>
      )}

      {/* Delete Confirmation Modal */}
      {showDeleteConfirm && (
        <div className="fixed inset-0 bg-black bg-opacity-50 flex items-center justify-center z-50 p-4">
          <div className="bg-white dark:bg-gray-800 rounded-xl p-6 max-w-md w-full">
            <h2 className="text-xl font-semibold text-gray-900 dark:text-white mb-4">
              Delete Account
            </h2>
            <p className="text-gray-600 dark:text-gray-400 mb-6">
<<<<<<< HEAD
              Are you sure you want to delete &quot;{accountToDelete?.name}&quot;? This action cannot be undone.
=======
              Are you sure you want to delete &quot;{accountToDelete?.name}
              &quot;? This action cannot be undone.
>>>>>>> 31d39632
            </p>
            <div className="flex gap-3">
              <button
                onClick={() => setShowDeleteConfirm(false)}
                className="flex-1 px-4 py-2 border border-gray-300 dark:border-gray-600 rounded-lg text-gray-700 dark:text-gray-300 hover:bg-gray-50 dark:hover:bg-gray-700 transition-colors"
              >
                Cancel
              </button>
              <button
                onClick={confirmDeleteAccount}
                className="flex-1 px-4 py-2 bg-red-600 text-white rounded-lg hover:bg-red-700 transition-colors"
              >
                Delete
              </button>
            </div>
          </div>
        </div>
      )}
    </div>
  );
};

export default AccountsPage;<|MERGE_RESOLUTION|>--- conflicted
+++ resolved
@@ -122,11 +122,7 @@
       setFormData({ name: "", type: "checking", balance: "" });
       setShowAddModal(false);
     } catch (error) {
-<<<<<<< HEAD
       // Failed to add account - could be logged to error reporting service
-=======
-      // Error handled silently - user will see appropriate UI feedback
->>>>>>> 31d39632
     } finally {
       setIsLoading(false);
     }
@@ -145,11 +141,7 @@
       setEditingBalance(null);
       setNewBalance("");
     } catch (error) {
-<<<<<<< HEAD
       // Failed to update balance - could be logged to error reporting service
-=======
-      // Error handled silently - user will see appropriate UI feedback
->>>>>>> 31d39632
     }
   };
 
@@ -171,11 +163,7 @@
       setShowDeleteConfirm(false);
       setAccountToDelete(null);
     } catch (error) {
-<<<<<<< HEAD
       // Failed to delete account - could be logged to error reporting service
-=======
-      // Error handled silently - user will see appropriate UI feedback
->>>>>>> 31d39632
     }
   };
 
@@ -823,12 +811,7 @@
               Delete Account
             </h2>
             <p className="text-gray-600 dark:text-gray-400 mb-6">
-<<<<<<< HEAD
               Are you sure you want to delete &quot;{accountToDelete?.name}&quot;? This action cannot be undone.
-=======
-              Are you sure you want to delete &quot;{accountToDelete?.name}
-              &quot;? This action cannot be undone.
->>>>>>> 31d39632
             </p>
             <div className="flex gap-3">
               <button
